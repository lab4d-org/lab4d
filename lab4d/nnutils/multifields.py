# Copyright (c) 2023 Gengshan Yang, Carnegie Mellon University.
from collections import defaultdict

import numpy as np
import torch
import trimesh
from torch import nn

from lab4d.nnutils.deformable import Deformable
from lab4d.nnutils.nerf import NeRF
from lab4d.nnutils.bgnerf import BGNeRF
from lab4d.nnutils.pose import ArticulationSkelMLP
from lab4d.nnutils.warping import ComposedWarp, SkinningWarp
from lab4d.utils.quat_transform import quaternion_translation_to_se3
from lab4d.utils.vis_utils import draw_cams, mesh_cat
from lab4d.utils.geom_utils import extend_aabb


class MultiFields(nn.Module):
    """A container of neural fields.

    Args:
        data_info (Dict): Dataset metadata from get_data_info()
        field_type (str): Field type ("comp", "fg", or "bg")
        fg_motion (str): Foreground motion type ("rigid", "dense", "bob",
            "skel-{human,quad}", or "comp_skel-{human,quad}_{bob,dense}")
        num_inst (int): Number of distinct object instances. If --nosingle_inst
            is passed, this is equal to the number of videos, as we assume each
            video captures a different instance. Otherwise, we assume all videos
            capture the same instance and set this to 1.
    """

    def __init__(
        self,
        data_info,
        field_type="bg",
        fg_motion="rigid",
        num_inst=None,
    ):
        vis_info = data_info["vis_info"]

        super().__init__()
        field_params = nn.ParameterDict()
        self.field_type = field_type
        self.fg_motion = fg_motion
        self.num_inst = num_inst

        # specify field type
        if field_type == "comp":
            # define a field per-category
            for category, tracklet_id in vis_info.items():
                field_params[category] = self.define_field(
                    category, data_info, tracklet_id
                )
        else:
            tracklet_id = vis_info[field_type]
            field_params[field_type] = self.define_field(
                field_type, data_info, tracklet_id
            )
        self.field_params = field_params

    def define_field(self, category, data_info, tracklet_id):
        """Define a new foreground or background neural field.

        Args:
            category (str): Field type ("fg" or "bg")
            data_info (Dict): Dataset metadata from get_data_info().
                This includes `data_info["rtmat"]`: NxTx4x4 camera matrices
            tracklet_id (int): Track index within a video
        """
        data_info = data_info.copy()
        # TODO: build a map from tracklet framid to video frameid
        # right now, the first dimension of rtmat is tracklet frameid
        # which is identical to video frameid if # instance=1
        data_info["rtmat"] = data_info["rtmat"][tracklet_id]
        data_info["geom_path"] = data_info["geom_path"][tracklet_id]
        if category == "fg":
            # TODO add a flag to decide rigid fg vs deformable fg
            nerf = Deformable(
                self.fg_motion,
                data_info,
                num_freq_dir=-1,
                appr_channels=32,
                num_inst=self.num_inst,
                init_scale=0.2,
            )
            # no directional encoding
        elif category == "bg":
            # nerf = NeRF(
            nerf = BGNeRF(
                data_info,
                num_freq_xyz=6,
                num_freq_dir=0,
                appr_channels=0,
<<<<<<< HEAD
                init_scale=0.2,
=======
                num_inst=self.num_inst,
                init_scale=0.1,
>>>>>>> 5efec174
            )
        else:  # exit with an error
            raise ValueError("Invalid category")

        # mark type
        nerf.category = category
        return nerf

    def mlp_init(self):
        """Initialize camera transforms, geometry, articulations, and camera
        intrinsics for all child fields from external priors
        """
        for field in self.field_params.values():
            field.mlp_init()

    def set_alpha(self, alpha):
        """Set alpha values for all child fields

        Args:
            alpha (float or None): 0 to 1
        """
        for field in self.field_params.values():
            field.pos_embedding.set_alpha(alpha)
            field.pos_embedding_color.set_alpha(alpha)

    def set_beta_prob(self, beta_prob):
        """Set beta probability for all child fields. This determines the
        probability of instance code swapping

        Args:
            beta_prob (float): Instance code swapping probability, 0 to 1
        """
        for category, field in self.field_params.items():
            if category == "fg":
                field.basefield.inst_embedding.set_beta_prob(beta_prob)

    def update_geometry_aux(self):
        """Update proxy geometry and bounds for all child fields"""
        for field in self.field_params.values():
            field.update_proxy()
            field.update_aabb()
            field.update_near_far()

    def reset_geometry_aux(self):
        """Reset proxy geometry and bounds for all child fields"""
        for field in self.field_params.values():
            field.update_proxy()
            field.update_aabb(beta=0)
            field.update_near_far(beta=0)

    @torch.no_grad()
    def extract_canonical_meshes(
        self,
        grid_size=64,
        level=0.0,
        inst_id=None,
        use_visibility=True,
        use_extend_aabb=True,
    ):
        """Extract canonical mesh using marching cubes for all child fields

        Args:
            grid_size (int): Marching cubes resolution
            level (float): Contour value to search for isosurfaces on the signed
                distance function
            inst_id: (int) Instance id. If None, extract for the average instance
            use_visibility (bool): If True, use visibility mlp to mask out invisible
              region.
            use_extend_aabb (bool): If True, extend aabb by 50% to get a loose proxy.
              Used at training time.
        Returns:
            meshes (Dict): Maps field types ("fg or bg") to extracted meshes
        """
        meshes = {}
        for category, field in self.field_params.items():
            mesh = field.extract_canonical_mesh(
                grid_size=grid_size,
                level=level,
                inst_id=inst_id,
                use_visibility=use_visibility,
                use_extend_aabb=use_extend_aabb,
            )
            meshes[category] = mesh
        return meshes

    @torch.no_grad()
    def export_geometry_aux(self, path):
        """Export proxy geometry for all neural fields

        Args:
            path (str): Output path
        """
        for category, field in self.field_params.items():
            # print(field.near_far)
            mesh_geo = field.get_proxy_geometry()
            quat, trans = field.camera_mlp.get_vals()
            rtmat = quaternion_translation_to_se3(quat, trans).cpu()
            # evenly pick max 200 cameras
            if rtmat.shape[0] > 200:
                idx = np.linspace(0, rtmat.shape[0] - 1, 200).astype(np.int32)
                rtmat = rtmat[idx]
            mesh_cam = draw_cams(rtmat)
            mesh = mesh_cat(mesh_geo, mesh_cam)
            if category == "fg":
                aabb = extend_aabb(field.aabb, factor=0.5)
                mesh_gauss, mesh_sdf = field.warp.get_template_vis(aabb=aabb)
                mesh_gauss.export("%s-%s-gauss.obj" % (path, category))
                mesh_sdf.export("%s-%s-sdf.obj" % (path, category))
            mesh.export("%s-%s-proxy.obj" % (path, category))

    def visibility_decay_loss(self):
        """Compute mean visibility decay loss over all child fields.
        Encourage visibility to be low at random points within the aabb. The
        effect is that invisible / occluded points are assigned -inf visibility

        Returns:
            loss: (0,) Visibility decay loss
        """
        loss = []
        for field in self.field_params.values():
            loss.append(field.visibility_decay_loss())
        loss = torch.stack(loss, 0).sum(0).mean()
        return loss

    def gauss_skin_consistency_loss(self):
        """Compute mean Gauss skin consistency loss over all child fields.
        Enforce consistency between the NeRF's SDF and the SDF of Gaussian bones

        Returns:
            loss: (0,) Mean Gauss skin consistency loss
        """
        loss = []
        for field in self.field_params.values():
            if isinstance(field, Deformable) and isinstance(field.warp, SkinningWarp):
                loss.append(field.gauss_skin_consistency_loss())
        if len(loss) > 0:
            loss = torch.stack(loss, 0).mean()
        else:
            loss = torch.tensor(0.0, device=self.parameters().__next__().device)
        return loss

    def soft_deform_loss(self):
        """Compute average soft deformation loss over all child fields.
        Minimize soft deformation so it doesn't overpower the skeleton.
        Compute L2 distance of points before and after soft deformation

        Returns:
            loss: (0,) Soft deformation loss
        """
        loss = []
        for field in self.field_params.values():
            if isinstance(field, Deformable) and isinstance(field.warp, ComposedWarp):
                loss.append(field.soft_deform_loss())
        if len(loss) > 0:
            loss = torch.stack(loss, 0).mean()
        else:
            loss = torch.tensor(0.0, device=self.parameters().__next__().device)
        return loss

    def cam_prior_loss(self):
        """Compute mean camera prior loss over all child fields.
        Encourage camera transforms over time to match external priors.

        Returns:
            loss: (0,) Mean camera prior loss
        """
        loss = []
        for field in self.field_params.values():
            loss.append(field.cam_prior_loss())
        loss = torch.stack(loss, 0).sum(0).mean()
        return loss

    def skel_prior_loss(self):
        """Compute mean skeleton prior loss over all child fields.
        Encourage the skeleton rest pose to be near the pose initialization.
        Computes L2 loss on joint axis-angles and bone lengths.

        Returns:
            loss: (0,) Mean skeleton prior loss
        """
        loss = []
        for field in self.field_params.values():
            if (
                isinstance(field, Deformable)
                and isinstance(field.warp, SkinningWarp)
                and isinstance(field.warp.articulation, ArticulationSkelMLP)
            ):
                loss.append(field.warp.articulation.skel_prior_loss())
        if len(loss) > 0:
            loss = torch.stack(loss, 0).mean()
        else:
            loss = torch.tensor(0.0, device=self.parameters().__next__().device)
        return loss

    def get_samples(self, Kinv, batch):
        """Compute time-dependent camera and articulation parameters for all
        child fields.

        Args:
            Kinv: (N,3,3) Inverse camera intrinsics matrix
            batch (Dict): Batch of input metadata. Keys: "dataid",
                "frameid_sub", "crop2raw", "feature", "hxy", and "frameid"
        Returns:
            samples_dict (Dict): Maps neural field types ("bg" or "fg") to
                dicts containing input metadata and time-dependent outputs.
                Each dict has keys: "Kinv" (M,3,3), "field2cam" (M,4,4),
                "frame_id" (M,), "inst_id" (M,), "near_far" (M,2),
                "hxy" (M,N,2), and "feature" (M,N,16).
        """
        samples_dict = defaultdict(dict)
        for category, field in self.field_params.items():
            batch_sub = batch.copy()
            if "field2cam" in batch.keys():
                batch_sub["field2cam"] = batch["field2cam"][category]
            samples_dict[category] = field.get_samples(Kinv, batch_sub)
        return samples_dict

    def query_multifields(self, samples_dict, flow_thresh=None):
        """Render outputs from all child fields.

        Args:
            samples_dict (Dict): Maps neural field types ("bg" or "fg") to
                dicts containing input metadata and time-dependent outputs.
                Each dict has keys: "Kinv" (M,3,3), "field2cam" (M,4,4),
                "frame_id" (M,), "inst_id" (M,), "near_far" (M,2),
                "hxy" (M,N,2), and "feature" (M,N,16).
            flow_thresh (float): Flow magnitude threshold, for `compute_flow()`
        Returns:
            multifields_dict (Dict): Maps neural field types to TODO
            deltas_dict (Dict): Maps neural field types to TODO
            aux_dict (Dict): Maps neural field types to
        """

        multifields_dict = {}
        deltas_dict = {}
        aux_dict = {}
        for category, field in self.field_params.items():
            (
                multifields_dict[category],
                deltas_dict[category],
                aux_dict[category],
            ) = field.query_field(
                samples_dict[category],
                flow_thresh=flow_thresh,
            )
        return multifields_dict, deltas_dict, aux_dict

    @staticmethod
    def compose_fields(multifields_dict, deltas_dict):
        """Compose fields based on depth

        Args:
            multifields_dict (Dict): Maps neural field types ("bg" or "fg") to
                dicts of field outputs. Each dict has keys: "rgb" (M,N,D,3),
                "density" (M,N,D,1), "density_{fg,bg}" (M,N,D,1), "vis" (M,N,D,1),
                "cyc_dist" (M,N,D,1), "xyz" (M,N,D,3), "xyz_cam" (M,N,D,3),
                "depth" (M,1,D,1)
            deltas (Dict): Maps neural field types ("bg" or "fg") to (M,N,D,1)
                the distance along rays between adjacent samples.
        Returns:
            field_dict (Dict): Neural field outputs composed along rays. Keys:
                "rgb" (M, N, sum(D), 3), "density" (M, N, sum(D), 1),
                "density_{fg,bg}" (M, N, sum(D), 1), "vis" (M, N, sum(D), 1),
                "cyc_dist" (M, N, sum(D), 1), "xyz" (M, N, sum(D), 3),
                "xyz_cam" (M, N, sum(D), 3), "depth" (M, 1, sum(D), 1)
            deltas: (M, N, sum(D), 1) Distance along rays between adjacent samples
        """
        field_dict = {}
        deltas = []
        all_keys = []
        for i in multifields_dict.values():
            all_keys.extend(i.keys())
        all_keys = list(set(all_keys))

        for k in all_keys:
            field_dict[k] = []

        # append to field_dict with the same order
        for category, field in multifields_dict.items():
            for k in all_keys:
                if k in field.keys():
                    v = field[k]
                else:
                    v = None
                field_dict[k].append(v)
            deltas.append(deltas_dict[category])

        # cat
        for k, v in field_dict.items():
            if None in v:
                # find the index where v is not None
                not_none_idx = [i for i, x in enumerate(v) if x is not None]
                not_none_tensor = v[not_none_idx[0]]

                # replace None with zeros that share the same shape as non-None values
                v = [torch.zeros_like(not_none_tensor) if i is None else i for i in v]

            field_dict[k] = torch.cat(v, 2)
        deltas = torch.cat(deltas, 2)

        # sort
        if len(deltas_dict.keys()) > 1:
            z_idx = field_dict["depth"].argsort(2)
            for k, v in field_dict.items():
                field_dict[k] = torch.gather(v, 2, z_idx.expand_as(v))
            deltas = torch.gather(deltas, 2, z_idx.expand_as(deltas))
        return field_dict, deltas

    def get_cameras(self, inst_id=None):
        """Compute camera matrices in world units

        Returns:
            field2cam (Dict): Maps field names ("fg" or "bg") to (M,4,4) cameras
        """
        field2cam = {}
        for cate, field in self.field_params.items():
            if inst_id is None:
                frame_id = None
            else:
                raw_fid_to_vid = field.camera_mlp.time_embedding.raw_fid_to_vid
                frame_id = (raw_fid_to_vid == inst_id).nonzero()
            field2cam[cate] = field.get_camera(frame_id=frame_id)
        return field2cam

    def get_aabb(self):
        """Compute axis aligned bounding box

        Returns:
            aabb (Dict): Maps field names ("fg" or "bg") to (2,3) aabb
        """
        aabb = {}
        for cate, field in self.field_params.items():
            aabb[cate] = field.get_aabb() / field.logscale.exp()
        return aabb<|MERGE_RESOLUTION|>--- conflicted
+++ resolved
@@ -92,12 +92,8 @@
                 num_freq_xyz=6,
                 num_freq_dir=0,
                 appr_channels=0,
-<<<<<<< HEAD
+                num_inst=self.num_inst,
                 init_scale=0.2,
-=======
-                num_inst=self.num_inst,
-                init_scale=0.1,
->>>>>>> 5efec174
             )
         else:  # exit with an error
             raise ValueError("Invalid category")
