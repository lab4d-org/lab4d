--- conflicted
+++ resolved
@@ -35,7 +35,6 @@
 from lab4d.utils.torch_utils import reinit_model
 
 
-<<<<<<< HEAD
 class CameraMixSE3(nn.Module):
     """Mix multiple camera models based on sequence id
     Args:
@@ -50,31 +49,6 @@
         self.camera_const2 = CameraExplicit(rtmat, frame_info)
 
         # per-video sim3
-=======
-class CameraMLP_old(TimeMLP):
-    """Encode camera pose over time (rotation + translation) with an MLP
-
-    Args:
-        rtmat: (N,4,4) Object to camera transform
-        frame_info (Dict): Metadata about the frames in a dataset
-        D (int): Number of linear layers
-        W (int): Number of hidden units in each MLP layer
-        num_freq_t (int): Number of frequencies in time Fourier embedding
-        skips (List(int)): List of layers to add skip connections at
-        activation (Function): Activation function to use (e.g. nn.ReLU())
-    """
-
-    def __init__(
-        self,
-        rtmat,
-        frame_info=None,
-        D=5,
-        W=256,
-        num_freq_t=6,
-        skips=[],
-        activation=nn.ReLU(True),
-    ):
->>>>>>> 39c4ad7b
         if frame_info is None:
             num_frames = len(rtmat)
             frame_info = {
@@ -82,7 +56,6 @@
                 "frame_mapping": list(range(num_frames)),
                 "frame_offset_raw": np.asarray([0, num_frames]),
             }
-<<<<<<< HEAD
         self.time_info = TimeInfo(frame_info)
 
         self.global_trans = nn.Parameter(torch.zeros(self.time_info.num_vids, 3))
@@ -256,81 +229,6 @@
     def mlp_init(self):
         pass
 
-=======
-        # xyz encoding layers
-        super().__init__(
-            frame_info,
-            D=D,
-            W=W,
-            num_freq_t=num_freq_t,
-            skips=skips,
-            activation=activation,
-        )
-
-        # output layers
-        self.trans = nn.Sequential(
-            nn.Linear(W, W // 2),
-            activation,
-            nn.Linear(W // 2, 3),
-        )
-        self.quat = nn.Sequential(
-            nn.Linear(W, W // 2),
-            activation,
-            nn.Linear(W // 2, 4),
-        )
-
-        # camera pose: field to camera
-        self.base_quat = nn.Parameter(torch.zeros(self.time_embedding.num_vids, 4))
-        self.base_trans = nn.Parameter(torch.zeros(self.time_embedding.num_vids, 3))
-        self.register_buffer(
-            "init_vals", torch.tensor(rtmat, dtype=torch.float32), persistent=False
-        )
-        self.base_init()
-
-        # override the loss function
-        def loss_fn(gt):
-            quat, trans = self.get_vals()
-            pred = quaternion_translation_to_se3(quat, trans)
-            loss = F.mse_loss(pred, gt)
-            return loss
-
-        self.loss_fn = loss_fn
-
-    def base_init(self):
-        """Initialize base camera rotations from initial camera trajectory"""
-        rtmat = self.init_vals
-        frame_offset = self.get_frame_offset()
-        base_rmat = rtmat[frame_offset[:-1], :3, :3]
-        base_quat = matrix_to_quaternion(base_rmat)
-        self.base_quat.data = base_quat
-        self.base_trans.data = rtmat[frame_offset[:-1], :3, 3]
-
-    def mlp_init(self):
-        """Initialize camera SE(3) transforms from external priors"""
-        super().mlp_init()
-
-        # with torch.no_grad():
-        #     os.makedirs("tmp", exist_ok=True)
-        #     draw_cams(rtmat.cpu().numpy()).export("tmp/cameras_gt.obj")
-        #     quat, trans = self.get_vals()
-        #     rtmat_pred = quaternion_translation_to_se3(quat, trans)
-        #     draw_cams(rtmat_pred.cpu()).export("tmp/cameras_pred.obj")
-
-    def forward(self, t_embed):
-        """
-        Args:
-            t_embed: (M, self.W) Input Fourier time embeddings
-        Returns:
-            quat: (M, 4) Output camera rotation quaternions
-            trans: (M, 3) Output camera translations
-        """
-        t_feat = super().forward(t_embed)
-        trans = self.trans(t_feat)
-        quat = self.quat(t_feat)
-        quat = F.normalize(quat, dim=-1)
-        return quat, trans
-
->>>>>>> 39c4ad7b
     def get_vals(self, frame_id=None):
         """Compute camera pose at the given frames.
 
@@ -340,7 +238,6 @@
             quat: (M, 4) Output camera rotations
             trans: (M, 3) Output camera translations
         """
-<<<<<<< HEAD
         # TODO: frame_id is absolute, need to fix
         # frame_mapping_inv = torch.full((frame_mapping.max().item() + 1,), 0)
         if frame_id is None:
@@ -368,7 +265,119 @@
         self.trans = nn.Parameter(trans)
         self.quat = nn.Parameter(quat)
 
-=======
+
+class CameraMLP_old(TimeMLP):
+    """Encode camera pose over time (rotation + translation) with an MLP
+
+    Args:
+        rtmat: (N,4,4) Object to camera transform
+        frame_info (Dict): Metadata about the frames in a dataset
+        D (int): Number of linear layers
+        W (int): Number of hidden units in each MLP layer
+        num_freq_t (int): Number of frequencies in time Fourier embedding
+        skips (List(int)): List of layers to add skip connections at
+        activation (Function): Activation function to use (e.g. nn.ReLU())
+    """
+
+    def __init__(
+        self,
+        rtmat,
+        frame_info=None,
+        D=5,
+        W=256,
+        num_freq_t=6,
+        skips=[],
+        activation=nn.ReLU(True),
+    ):
+        if frame_info is None:
+            num_frames = len(rtmat)
+            frame_info = {
+                "frame_offset": np.asarray([0, num_frames]),
+                "frame_mapping": list(range(num_frames)),
+                "frame_offset_raw": np.asarray([0, num_frames]),
+            }
+        # xyz encoding layers
+        super().__init__(
+            frame_info,
+            D=D,
+            W=W,
+            num_freq_t=num_freq_t,
+            skips=skips,
+            activation=activation,
+        )
+
+        # output layers
+        self.trans = nn.Sequential(
+            nn.Linear(W, W // 2),
+            activation,
+            nn.Linear(W // 2, 3),
+        )
+        self.quat = nn.Sequential(
+            nn.Linear(W, W // 2),
+            activation,
+            nn.Linear(W // 2, 4),
+        )
+
+        # camera pose: field to camera
+        self.base_quat = nn.Parameter(torch.zeros(self.time_embedding.num_vids, 4))
+        self.base_trans = nn.Parameter(torch.zeros(self.time_embedding.num_vids, 3))
+        self.register_buffer(
+            "init_vals", torch.tensor(rtmat, dtype=torch.float32), persistent=False
+        )
+        self.base_init()
+
+        # override the loss function
+        def loss_fn(gt):
+            quat, trans = self.get_vals()
+            pred = quaternion_translation_to_se3(quat, trans)
+            loss = F.mse_loss(pred, gt)
+            return loss
+
+        self.loss_fn = loss_fn
+
+    def base_init(self):
+        """Initialize base camera rotations from initial camera trajectory"""
+        rtmat = self.init_vals
+        frame_offset = self.get_frame_offset()
+        base_rmat = rtmat[frame_offset[:-1], :3, :3]
+        base_quat = matrix_to_quaternion(base_rmat)
+        self.base_quat.data = base_quat
+        self.base_trans.data = rtmat[frame_offset[:-1], :3, 3]
+
+    def mlp_init(self):
+        """Initialize camera SE(3) transforms from external priors"""
+        super().mlp_init()
+
+        # with torch.no_grad():
+        #     os.makedirs("tmp", exist_ok=True)
+        #     draw_cams(rtmat.cpu().numpy()).export("tmp/cameras_gt.obj")
+        #     quat, trans = self.get_vals()
+        #     rtmat_pred = quaternion_translation_to_se3(quat, trans)
+        #     draw_cams(rtmat_pred.cpu()).export("tmp/cameras_pred.obj")
+
+    def forward(self, t_embed):
+        """
+        Args:
+            t_embed: (M, self.W) Input Fourier time embeddings
+        Returns:
+            quat: (M, 4) Output camera rotation quaternions
+            trans: (M, 3) Output camera translations
+        """
+        t_feat = super().forward(t_embed)
+        trans = self.trans(t_feat)
+        quat = self.quat(t_feat)
+        quat = F.normalize(quat, dim=-1)
+        return quat, trans
+
+    def get_vals(self, frame_id=None):
+        """Compute camera pose at the given frames.
+
+        Args:
+            frame_id: (M,) Frame id. If None, compute values at all frames
+        Returns:
+            quat: (M, 4) Output camera rotations
+            trans: (M, 3) Output camera translations
+        """
         t_embed = self.time_embedding(frame_id)
         quat, trans = self.forward(t_embed)
         if frame_id is None:
@@ -384,7 +393,7 @@
         base_trans = self.base_trans[inst_id]
         trans = trans + base_trans
         return quat, trans
->>>>>>> 39c4ad7b
+
 
 class CameraMLP(TimeMLP):
     """Encode camera pose over time (rotation + translation) with an MLP
