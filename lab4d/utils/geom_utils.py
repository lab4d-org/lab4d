--- conflicted
+++ resolved
@@ -507,8 +507,9 @@
         inside_aabb: (N,...,) Inside mask, bool
     """
     # check whether the point is inside the aabb
-<<<<<<< HEAD
-    inside_aabb = ((xyz > aabb[:1]) & (xyz < aabb[1:])).all(-1)
+    shape = xyz.shape[:-1]
+    aabb = aabb.view((aabb.shape[0], 2) + (1,) * (len(shape) - 1) + (3,))
+    inside_aabb = ((xyz > aabb[:, 0]) & (xyz < aabb[:, 1])).all(-1)
     return inside_aabb
 
 
@@ -629,10 +630,4 @@
     tmat = -rmat @ tmat[..., None]
     rtmat[..., :3, :3] = rmat
     rtmat[..., :3, 3] = tmat[..., 0]
-    return rtmat
-=======
-    shape = xyz.shape[:-1]
-    aabb = aabb.view((aabb.shape[0], 2) + (1,) * (len(shape) - 1) + (3,))
-    inside_aabb = ((xyz > aabb[:, 0]) & (xyz < aabb[:, 1])).all(-1)
-    return inside_aabb
->>>>>>> 5efec174
+    return rtmat